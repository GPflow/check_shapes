# Copyright 2016 James Hensman, Valentine Svensson, alexggmatthews
#
# Licensed under the Apache License, Version 2.0 (the "License");
# you may not use this file except in compliance with the License.
# You may obtain a copy of the License at
#
# http://www.apache.org/licenses/LICENSE-2.0
#
# Unless required by applicable law or agreed to in writing, software
# distributed under the License is distributed on an "AS IS" BASIS,
# WITHOUT WARRANTIES OR CONDITIONS OF ANY KIND, either express or implied.
# See the License for the specific language governing permissions and
# limitations under the License.


from __future__ import print_function, absolute_import
from functools import reduce

import tensorflow as tf
import numpy as np
from .param import Param, Parameterized, AutoFlow
from . import transforms
from ._settings import settings
float_type = settings.dtypes.float_type
np_float_type = np.float32 if float_type is tf.float32 else np.float64


class Kern(Parameterized):
    """
    The basic kernel class. Handles input_dim and active dims, and provides a
    generic '_slice' function to implement them.
    """

    def __init__(self, input_dim, active_dims=None):
        """
        input dim is an integer
        active dims is a (slice | iterable of integers | None)
        """
        Parameterized.__init__(self)
        self.scoped_keys.extend(['K', 'Kdiag'])
        self.input_dim = input_dim
        if active_dims is None:
            self.active_dims = slice(input_dim)
        else:
            self.active_dims = np.array(active_dims, dtype=np.int32)

    def _slice(self, X, X2):
        if isinstance(self.active_dims, slice):
            X = X[:, self.active_dims]
            if X2 is not None:
                X2 = X2[:, self.active_dims]
            return X, X2
        else:
            X = tf.transpose(tf.gather(tf.transpose(X), self.active_dims))
            if X2 is not None:
                X2 = tf.transpose(tf.gather(tf.transpose(X2), self.active_dims))
            return X, X2

    def __add__(self, other):
        return Add([self, other])

    def __mul__(self, other):
        return Prod([self, other])

    @AutoFlow((float_type, [None, None]), (float_type, [None, None]))
    def compute_K(self, X, Z):
        return self.K(X, Z)

    @AutoFlow((float_type, [None, None]))
    def compute_K_symm(self, X):
        return self.K(X)

<<<<<<< HEAD
    @AutoFlow((tf.float64, [None, None]))
    def compute_Kdiag(self, X):
        return self.Kdiag(X)

    def __getstate__(self):
        d = Parameterized.__getstate__(self)
        if hasattr(self, '_active_dims_array'):
            d.pop('active_dims')
        return d

    def __setstate__(self, d):
        Parameterized.__setstate__(self, d)
        if hasattr(self, '_active_dims_array'):
            self.active_dims = tf.constant(self._active_dims_array, tf.int32)
=======
    @AutoFlow((float_type, [None, None]))
    def compute_Kdiag(self, X):
        return self.Kdiag(X)
>>>>>>> b8b91e0d


class Static(Kern):
    """
    Kernels who don't depend on the value of the inputs are 'Static'.  The only
    parameter is a variance.
    """
    def __init__(self, input_dim, variance=1.0, active_dims=None):
        Kern.__init__(self, input_dim, active_dims)
        self.variance = Param(variance, transforms.positive)

    def Kdiag(self, X):
        return tf.fill(tf.pack([tf.shape(X)[0]]), tf.squeeze(self.variance))


class White(Static):
    """
    The White kernel
    """
    def K(self, X, X2=None):
        if X2 is None:
            d = tf.fill(tf.pack([tf.shape(X)[0]]), tf.squeeze(self.variance))
            return tf.diag(d)
        else:
            shape = tf.pack([tf.shape(X)[0], tf.shape(X2)[0]])
            return tf.zeros(shape, float_type)


class Constant(Static):
    """
    The Constant (aka Bias) kernel
    """
    def K(self, X, X2=None):
        if X2 is None:
            shape = tf.pack([tf.shape(X)[0], tf.shape(X)[0]])
        else:
            shape = tf.pack([tf.shape(X)[0], tf.shape(X2)[0]])
        return tf.fill(shape, tf.squeeze(self.variance))


class Bias(Constant):
    """
    Another name for the Constant kernel, included for convenience.
    """
    pass


class Stationary(Kern):
    """
    Base class for kernels that are stationary, that is, they only depend on

        r = || x - x' ||

    This class handles 'ARD' behaviour, which stands for 'Automatic Relevance
    Determination'. This means that the kernel has one lengthscale per
    dimension, otherwise the kernel is isotropic (has a single lengthscale).
    """
    def __init__(self, input_dim, variance=1.0, lengthscales=None,
                 active_dims=None, ARD=False):
        """
        - input_dim is the dimension of the input to the kernel
        - variance is the (initial) value for the variance parameter
        - lengthscales is the initial value for the lengthscales parameter
          defaults to 1.0 (ARD=False) or np.ones(input_dim) (ARD=True).
        - active_dims is a list of length input_dim which controls which
          columns of X are used.
        - ARD specifies whether the kernel has one lengthscale per dimension
          (ARD=True) or a single lengthscale (ARD=False).
        """
        Kern.__init__(self, input_dim, active_dims)
        self.scoped_keys.extend(['square_dist', 'euclid_dist'])
        self.variance = Param(variance, transforms.positive)
        if ARD:
            if lengthscales is None:
                lengthscales = np.ones(input_dim, np_float_type)
            else:
                # accepts float or array:
                lengthscales = lengthscales * np.ones(input_dim, np_float_type)
            self.lengthscales = Param(lengthscales, transforms.positive)
            self.ARD = True
        else:
            if lengthscales is None:
                lengthscales = 1.0
            self.lengthscales = Param(lengthscales, transforms.positive)
            self.ARD = False

    def square_dist(self, X, X2):
        X = X/self.lengthscales
        Xs = tf.reduce_sum(tf.square(X), 1)
        if X2 is None:
            return -2*tf.matmul(X, tf.transpose(X)) +\
                tf.reshape(Xs, (-1, 1)) + tf.reshape(Xs, (1, -1))
        else:
            X2 = X2 / self.lengthscales
            X2s = tf.reduce_sum(tf.square(X2), 1)
            return -2*tf.matmul(X, tf.transpose(X2)) +\
                tf.reshape(Xs, (-1, 1)) + tf.reshape(X2s, (1, -1))

    def euclid_dist(self, X, X2):
        r2 = self.square_dist(X, X2)
        return tf.sqrt(r2 + 1e-12)

    def Kdiag(self, X):
        return tf.fill(tf.pack([tf.shape(X)[0]]), tf.squeeze(self.variance))


class RBF(Stationary):
    """
    The radial basis function (RBF) or squared exponential kernel
    """
    def K(self, X, X2=None):
        X, X2 = self._slice(X, X2)
        return self.variance * tf.exp(-self.square_dist(X, X2)/2)


class Linear(Kern):
    """
    The linear kernel
    """
    def __init__(self, input_dim, variance=1.0, active_dims=None, ARD=False):
        """
        - input_dim is the dimension of the input to the kernel
        - variance is the (initial) value for the variance parameter(s)
          if ARD=True, there is one variance per input
        - active_dims is a list of length input_dim which controls
          which columns of X are used.
        """
        Kern.__init__(self, input_dim, active_dims)
        self.ARD = ARD
        if ARD:
            # accept float or array:
            variance = np.ones(self.input_dim)*variance
            self.variance = Param(variance, transforms.positive)
        else:
            self.variance = Param(variance, transforms.positive)
        self.parameters = [self.variance]

    def K(self, X, X2=None):
        X, X2 = self._slice(X, X2)
        if X2 is None:
            return tf.matmul(X * self.variance, tf.transpose(X))
        else:
            return tf.matmul(X * self.variance, tf.transpose(X2))

    def Kdiag(self, X):
        return tf.reduce_sum(tf.square(X) * self.variance, 1)


class Polynomial(Linear):
    """
    The Polynomial kernel. Samples are polynomials of degree `d`.
    """

    def __init__(self, input_dim, degree=3.0, variance=1.0, offset=1.0, active_dims=None, ARD=False):
        """
        :param input_dim: the dimension of the input to the kernel
        :param variance: the (initial) value for the variance parameter(s)
                         if ARD=True, there is one variance per input
        :param degree: the degree of the polynomial
        :param active_dims: a list of length input_dim which controls
          which columns of X are used.
        :param ARD: use variance as described
        """
        Linear.__init__(self, input_dim, variance, active_dims, ARD)
        self.degree = degree
        self.offset = Param(offset, transform=transforms.positive)

    def K(self, X, X2=None):
        return (Linear.K(self, X, X2) + self.offset) ** self.degree

    def Kdiag(self, X):
        return (Linear.Kdiag(self, X) + self.offset) ** self.degree


class Exponential(Stationary):
    """
    The Exponential kernel
    """
    def K(self, X, X2=None):
        X, X2 = self._slice(X, X2)
        r = self.euclid_dist(X, X2)
        return self.variance * tf.exp(-0.5 * r)


class Matern12(Stationary):
    """
    The Matern 1/2 kernel
    """
    def K(self, X, X2=None):
        X, X2 = self._slice(X, X2)
        r = self.euclid_dist(X, X2)
        return self.variance * tf.exp(-r)


class Matern32(Stationary):
    """
    The Matern 3/2 kernel
    """
    def K(self, X, X2=None):
        X, X2 = self._slice(X, X2)
        r = self.euclid_dist(X, X2)
        return self.variance * (1. + np.sqrt(3.) * r) *\
            tf.exp(-np.sqrt(3.) * r)


class Matern52(Stationary):
    """
    The Matern 5/2 kernel
    """
    def K(self, X, X2=None):
        X, X2 = self._slice(X, X2)
        r = self.euclid_dist(X, X2)
        return self.variance*(1.0 + np.sqrt(5.) * r + 5./3. * tf.square(r))\
            * tf.exp(-np.sqrt(5.) * r)


class Cosine(Stationary):
    """
    The Cosine kernel
    """
    def K(self, X, X2=None):
        X, X2 = self._slice(X, X2)
        r = self.euclid_dist(X, X2)
        return self.variance * tf.cos(r)


class PeriodicKernel(Kern):
    """
    The periodic kernel. Defined in  Equation (47) of

    D.J.C.MacKay. Introduction to Gaussian processes. In C.M.Bishop, editor,
    Neural Networks and Machine Learning, pages 133--165. Springer, 1998.

    Derived using the mapping u=(cos(x), sin(x)) on the inputs.
    """
    def __init__(self, input_dim, period=1.0, variance=1.0,
                 lengthscales=1.0, active_dims=None):
        # No ARD support for lengthscale or period yet
        Kern.__init__(self, input_dim, active_dims)
        self.variance = Param(variance, transforms.positive)
        self.lengthscales = Param(lengthscales, transforms.positive)
        self.ARD = False
        self.period = Param(period, transforms.positive)

    def Kdiag(self, X):
        return tf.fill(tf.pack([tf.shape(X)[0]]), tf.squeeze(self.variance))

    def K(self, X, X2=None):
        X, X2 = self._slice(X, X2)
        if X2 is None:
            X2 = X

        # Introduce dummy dimension so we can use broadcasting
        f = tf.expand_dims(X, 1)  # now N x 1 x D
        f2 = tf.expand_dims(X2, 0)  # now 1 x M x D

        r = np.pi * (f-f2) / self.period
        r = tf.reduce_sum(tf.square(tf.sin(r)/self.lengthscales), 2)

        return self.variance * tf.exp(-0.5 * r)


class Coregion(Kern):
    def __init__(self, input_dim, output_dim, rank, active_dims=None):
        """
        A Coregionalization kernel. The inputs to this kernel are _integers_
        (we cast them from floats as needed) which usually specify the
<<<<<<< HEAD
        *outputs* or a Coregionalization model

        The parameters of this kernel, W, kappa, specify a positive-definite
        matrix B. The kernel function is then an indexing of this matrix, so

          K[x, y] = B[x, y]
=======
        *outputs* of a Coregionalization model.

        The parameters of this kernel, W, kappa, specify a positive-definite
        matrix B.

          B = W W^T + diag(kappa) .

        The kernel function is then an indexing of this matrix, so

          K(x, y) = B[x, y] .
>>>>>>> b8b91e0d

        We refer to the size of B as "num_outputs x num_outputs", since this is
        the number of outputs in a coreginoalization model. We refer to the
        number of columns on W as 'rank': it is the number of degrees of
<<<<<<< HEAD
        correlatino between the outputs.
=======
        correlation between the outputs.

        NB. There is a symmetry between the elements of W, which creates a
        local minimum at W=0. To avoid this, it's recommended to initialize the
        optimization (or MCMC chain) using a random W.
>>>>>>> b8b91e0d
        """
        assert input_dim == 1, "Coregion kernel in 1D only"
        Kern.__init__(self, input_dim, active_dims)

        self.output_dim = output_dim
        self.rank = rank
        self.W = Param(np.zeros((self.output_dim, self.rank)))
        self.kappa = Param(np.ones(self.output_dim), transforms.positive)

    def K(self, X, X2=None):
        X, X2 = self._slice(X, X2)
        X = tf.cast(X[:, 0], tf.int32)
        if X2 is None:
            X2 = X
        else:
            X2 = tf.cast(X2[:, 0], tf.int32)
        B = tf.matmul(self.W, tf.transpose(self.W)) + tf.diag(self.kappa)
        return tf.gather(tf.transpose(tf.gather(B, X2)), X)

    def Kdiag(self, X):
        X, _ = self._slice(X, None)
        X = tf.cast(X[:, 0], tf.int32)
        Bdiag = tf.reduce_sum(tf.square(self.W), 1) + self.kappa
        return tf.gather(Bdiag, X)


def make_kernel_names(kern_list):
    """
    Take a list of kernels and return a list of strings, giving each kernel a
    unique name.

    Each name is made from the lower-case version of the kernel's class name.

    Duplicate kernels are given training numbers.
    """
    names = []
    counting_dict = {}
    for k in kern_list:
        raw_name = k.__class__.__name__.lower()

        # check for duplicates: start numbering if needed
        if raw_name in counting_dict:
            if counting_dict[raw_name] == 1:
                names[names.index(raw_name)] = raw_name + '_1'
            counting_dict[raw_name] += 1
            name = raw_name + '_' + str(counting_dict[raw_name])
        else:
            counting_dict[raw_name] = 1
            name = raw_name
        names.append(name)
    return names


class Combination(Kern):
    """
    Combine  a list of kernels, e.g. by adding or multiplying (see inheriting
    classes).

    The names of the kernels to be combined are generated from their class
    names.
    """
    def __init__(self, kern_list):
        for k in kern_list:
            assert isinstance(k, Kern), "can only add Kern instances"
        Kern.__init__(self, input_dim=np.max([k.input_dim for k in kern_list]))

        # add kernels to a list, flattening out instances of this class therein
        self.kern_list = []
        for k in kern_list:
            if isinstance(k, self.__class__):
                self.kern_list.extend(k.kern_list)
            else:
                self.kern_list.append(k)

        # generate a set of suitable names and add the kernels as attributes
        names = make_kernel_names(self.kern_list)
        [setattr(self, name, k) for name, k in zip(names, self.kern_list)]


class Add(Combination):
    def K(self, X, X2=None):
        return reduce(tf.add, [k.K(X, X2) for k in self.kern_list])

    def Kdiag(self, X):
        return reduce(tf.add, [k.Kdiag(X) for k in self.kern_list])


class Prod(Combination):
    def K(self, X, X2=None):
        return reduce(tf.mul, [k.K(X, X2) for k in self.kern_list])

    def Kdiag(self, X):
        return reduce(tf.mul, [k.Kdiag(X) for k in self.kern_list])<|MERGE_RESOLUTION|>--- conflicted
+++ resolved
@@ -70,26 +70,9 @@
     def compute_K_symm(self, X):
         return self.K(X)
 
-<<<<<<< HEAD
-    @AutoFlow((tf.float64, [None, None]))
-    def compute_Kdiag(self, X):
-        return self.Kdiag(X)
-
-    def __getstate__(self):
-        d = Parameterized.__getstate__(self)
-        if hasattr(self, '_active_dims_array'):
-            d.pop('active_dims')
-        return d
-
-    def __setstate__(self, d):
-        Parameterized.__setstate__(self, d)
-        if hasattr(self, '_active_dims_array'):
-            self.active_dims = tf.constant(self._active_dims_array, tf.int32)
-=======
     @AutoFlow((float_type, [None, None]))
     def compute_Kdiag(self, X):
         return self.Kdiag(X)
->>>>>>> b8b91e0d
 
 
 class Static(Kern):
@@ -357,14 +340,6 @@
         """
         A Coregionalization kernel. The inputs to this kernel are _integers_
         (we cast them from floats as needed) which usually specify the
-<<<<<<< HEAD
-        *outputs* or a Coregionalization model
-
-        The parameters of this kernel, W, kappa, specify a positive-definite
-        matrix B. The kernel function is then an indexing of this matrix, so
-
-          K[x, y] = B[x, y]
-=======
         *outputs* of a Coregionalization model.
 
         The parameters of this kernel, W, kappa, specify a positive-definite
@@ -375,20 +350,15 @@
         The kernel function is then an indexing of this matrix, so
 
           K(x, y) = B[x, y] .
->>>>>>> b8b91e0d
 
         We refer to the size of B as "num_outputs x num_outputs", since this is
         the number of outputs in a coreginoalization model. We refer to the
         number of columns on W as 'rank': it is the number of degrees of
-<<<<<<< HEAD
-        correlatino between the outputs.
-=======
         correlation between the outputs.
 
         NB. There is a symmetry between the elements of W, which creates a
         local minimum at W=0. To avoid this, it's recommended to initialize the
         optimization (or MCMC chain) using a random W.
->>>>>>> b8b91e0d
         """
         assert input_dim == 1, "Coregion kernel in 1D only"
         Kern.__init__(self, input_dim, active_dims)
